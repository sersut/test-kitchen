# -*- encoding: utf-8 -*-
#
# Author:: Fletcher Nichol (<fnichol@nichol.ca>)
#
# Copyright (C) 2012, 2013, Fletcher Nichol
#
# Licensed under the Apache License, Version 2.0 (the "License");
# you may not use this file except in compliance with the License.
# You may obtain a copy of the License at
#
#    http://www.apache.org/licenses/LICENSE-2.0
#
# Unless required by applicable law or agreed to in writing, software
# distributed under the License is distributed on an "AS IS" BASIS,
# WITHOUT WARRANTIES OR CONDITIONS OF ANY KIND, either express or implied.
# See the License for the specific language governing permissions and
# limitations under the License.

require "base64"
require "digest"

module Kitchen

  # Command string generator to interface with Busser. The commands that are
  # generated are safe to pass to an SSH command or as an unix command
  # argument (escaped in single quotes).
  #
  # @author Fletcher Nichol <fnichol@nichol.ca>
  class Busser

    # Constructs a new Busser command generator, given a suite name.
    #
    # @param [String] suite_name name of suite on which to operate
    #   (**Required**)
    # @param [Hash] opts optional configuration
    # @option opts [String] :kitchen_root local path to the root of the project
    # @option opts [String] :instance_ruby_bindir path to the directory
    #   containing the Ruby binary on the remote instance
    # @option opts [TrueClass, FalseClass] :sudo whether or not to invoke
    #   sudo before commands requiring root access (default: `true`)
    def initialize(suite_name, opts = {})
      validate_options(suite_name)

      kitchen_root = opts.fetch(:kitchen_root) { Dir.pwd }
      test_base_path = opts.fetch(:test_base_path, Kitchen::DEFAULT_TEST_DIR)

      @config = Hash.new
      @config[:kitchen_root] = kitchen_root
      @config[:test_base_path] = File.expand_path(test_base_path, kitchen_root)
      @config[:suite_name] = suite_name
      @config[:sudo] = opts.fetch(:sudo, true)
      @config[:ruby_bindir] = opts.fetch(:ruby_bindir, DEFAULT_RUBY_BINDIR)
      @config[:root_path] = opts.fetch(:root_path, DEFAULT_ROOT_PATH)
      @config[:version] = opts.fetch(:version, "busser")
      @config[:busser_bin] = opts.fetch(:busser_bin, File.join(@config[:root_path], "bin/busser"))
    end

    # Returns the name of this busser, suitable for display in a CLI.
    #
    # @return [String] name of this busser
    def name
      config[:suite_name]
    end

    # Returns an array of configuration keys.
    #
    # @return [Array] array of configuration keys
    def config_keys
      config.keys
    end

    # Provides hash-like access to configuration keys.
    #
    # @param attr [Object] configuration key
    # @return [Object] value at configuration key
    def [](attr)
      config[attr]
    end

    # Returns a Hash of configuration and other useful diagnostic information.
    #
    # @return [Hash] a diagnostic hash
    def diagnose
      result = Hash.new
      config_keys.sort.each { |k| result[k] = config[k] }
      result
    end

    # Returns a command string which installs Busser, and installs all
    # required Busser plugins for the suite.
    #
    # If no work needs to be performed, for example if there are no tests for
    # the given suite, then `nil` will be returned.
    #
    # @return [String] a command string to setup the test suite, or nil if no
    #   work needs to be performed
    def setup_cmd
      return if local_suite_files.empty?

      ruby    = "#{config[:ruby_bindir]}/ruby"
      gem     = sudo("#{config[:ruby_bindir]}/gem")
      busser  = sudo(config[:busser_bin])

      cmd = <<-CMD.gsub(/^ {8}/, "")
        #{busser_setup_env}
        gem_bindir=`#{ruby} -rrubygems -e "puts Gem.bindir"`

        if ! #{gem} list busser -i >/dev/null; then
          #{gem} install #{gem_install_args}
        fi
        #{sudo("${gem_bindir}")}/busser setup
        #{busser} plugin install #{plugins.join(" ")}
      CMD
      Util.wrap_command(cmd)
    end

    # Return a command string just like setup_cmd but in PowerShell
    #
    # @author Salim Afiune <salim@afiunemaya.com.mx>
    def setup_cmd_posh
      @setup_cmd_posh ||= if local_suite_files.empty?
        nil
      else
        setup_cmd_posh  = []
        setup_cmd_posh << busser_setup_env_posh
        setup_cmd_posh << "If ((gem list busser -i) -eq \"false\") { gem install #{gem_install_args} }"
        # We have to modify Busser::Setup to work with PowerShell
        # setup_cmd_posh << "&\"$env:SYSTEMDRIVE/tmp/busser/gems/bin/busser\" setup"
        setup_cmd_posh << "#{config[:busser_bin]} plugin install #{plugins.join(' ')}"
        setup_cmd_posh.join('; ')
      end
    end

    # Returns a command string which transfers all suite test files to the
    # instance.
    #
    # If no work needs to be performed, for example if there are no tests for
    # the given suite, then `nil` will be returned.
    #
    # @return [String] a command string to transfer all suite test files, or
    #   nil if no work needs to be performed.
    def sync_cmd
<<<<<<< HEAD
      return if local_suite_files.empty?

      cmd = <<-CMD.gsub(/^ {8}/, "")
        #{busser_setup_env}

        #{sudo(config[:busser_bin])} suite cleanup

      CMD
      local_suite_files.each do |f|
        cmd << stream_file(f, remote_file(f, config[:suite_name])).concat("\n")
      end
      helper_files.each do |f|
        cmd << stream_file(f, remote_file(f, "helpers")).concat("\n")
=======
      @sync_cmd ||= if local_suite_files.empty?
        nil
      else
        sync_cmd  = []
        sync_cmd << busser_setup_env
        sync_cmd << "#{sudo}#{config[:busser_bin]} suite cleanup"
        sync_cmd << "#{local_suite_files.map { |f| stream_file(f, remote_file(f, config[:suite_name])) }.join("; ")}"
        sync_cmd << "#{helper_files.map { |f| stream_file(f, remote_file(f, "helpers")) }.join("; ")}"
        # use Bourne (/bin/sh) as Bash does not exist on all Unix flavors
        "sh -c '#{sync_cmd.join('; ')}'"
>>>>>>> 0d5e1480
      end

      Util.wrap_command(cmd)
    end

    # Return a command string just like sync_cmd but in PowerShell
    #
    # @author Salim Afiune <salim@afiunemaya.com.mx>
    def sync_cmd_posh
      @sync_cmd_posh ||= if local_suite_files.empty?
        nil
      else
        sync_cmd_posh  = []
        sync_cmd_posh << busser_setup_env_posh
        sync_cmd_posh << "#{config[:busser_bin]} suite cleanup"
        sync_cmd_posh << "#{local_suite_files.map { |f|
          stream_file(f, remote_file(f, config[:suite_name])) }.join("; ")}"
        sync_cmd_posh << "#{helper_files.map { |f| stream_file(f, remote_file(f, "helpers")) }.join("; ")}"
        sync_cmd_posh.join('; ')
      end
    end

    # Returns a command string which runs all Busser suite tests for the suite.
    #
    # If no work needs to be performed, for example if there are no tests for
    # the given suite, then `nil` will be returned.
    #
    # @return [String] a command string to run the test suites, or nil if no
    #   work needs to be performed
    def run_cmd
      return if local_suite_files.empty?

      cmd = <<-CMD.gsub(/^ {8}/, "")
        #{busser_setup_env}

        #{sudo(config[:busser_bin])} test
      CMD

      Util.wrap_command(cmd)
    end

    # Return a command string just like run_cmd but in PowerShell
    #
    # @author Salim Afiune <salim@afiunemaya.com.mx>
    def run_cmd_posh
      @run_cmd_posh ||= if local_suite_files.empty?
        nil
      else
        run_cmd_posh  = []
        run_cmd_posh << busser_setup_env_posh
        run_cmd_posh << "#{config[:busser_bin]} test"
        run_cmd_posh.join('; ')
      end
    end

    private

    DEFAULT_RUBY_BINDIR = "/opt/chef/embedded/bin".freeze
    DEFAULT_ROOT_PATH = "/tmp/busser".freeze

    # @return [Hash] a configuration hash
    # @api private
    attr_reader :config

    # Ensures that the object is internally consistent and otherwise raising
    # an exception.
    #
    # @param suite_name [String] the suite name
    # @raise [ClientError] if a suite name is missing
    # @raise [UserError] if the suite name is invalid
    # @api private
    def validate_options(suite_name)
      if suite_name.nil?
        raise ClientError, "Busser#new requires a suite_name"
      end

      if suite_name == "helper"
        raise UserError,
          "Suite name invalid: 'helper' is a reserved directory name."
      end
    end

    # Returns a uniquely sorted Array of Busser plugin gems that need to
    # be installed for the related suite.
    #
    # @return [Array<String>] a lexically sorted, unique item array of Busser
    #   plugin gem names
    # @api private
    def plugins
      non_suite_dirs = %w[data data_bags environments nodes roles]
      glob = File.join(config[:test_base_path], config[:suite_name], "*")
      Dir.glob(glob).reject { |d|
        !File.directory?(d) || non_suite_dirs.include?(File.basename(d))
      }.map { |d| "busser-#{File.basename(d)}" }.sort.uniq
    end

    # Returns an Array of test suite filenames for the related suite currently
    # residing on the local workstation. Any special provisioner-specific
    # directories (such as a Chef roles/ directory) are excluded.
    #
    # @return [Array<String>] array of suite files
    # @api private
    def local_suite_files
      base = File.join(config[:test_base_path], config[:suite_name])
      glob = File.join(base, "*/**/*")
      Dir.glob(glob).reject do |f|
        chef_data_dir?(base, f) || File.directory?(f)
      end
    end

    # Determines whether or not a local workstation file exists under a
    # Chef-related directory.
    #
    # @return [truthy,falsey] whether or not a given file is some kind of
    #   Chef-related file
    # @api private
    def chef_data_dir?(base, file)
      file =~ %r{^#{base}/(data|data_bags|environments|nodes|roles)/}
    end

    # Returns an Array of common helper filenames currently residing on the
    # local workstation.
    #
    # @return [Array<String>] array of helper files
    # @api private
    def helper_files
      glob = File.join(config[:test_base_path], "helpers", "*/**/*")
      Dir.glob(glob).reject { |f| File.directory?(f) }
    end

    # Returns a command string that will, once evaluated, result in the
    # fully qualified destination path of a file on an instance.
    #
    # @param file [String] absolute path to the local file
    # @param dir [String] suite directory or helper directory name
    # @return [String] command string
    # @api private
    def remote_file(file, dir)
      local_prefix = File.join(config[:test_base_path], dir)
      "`#{sudo(config[:busser_bin])} suite path`/".
        concat(file.sub(%r{^#{local_prefix}/}, ""))
    end

    # Returns a command string that will, once evaluated, result in the copying
    # of a local file to a remote instance.
    #
    # @param local_path [String] the path to a local source file for copying
    # @param remote_path [String] the destrination path on the remote instance
    # @return [String] command string
    # @api private
    def stream_file(local_path, remote_path)
      local_file = IO.read(local_path)
      encoded_file = Base64.encode64(local_file).gsub("\n", "")
      md5 = Digest::MD5.hexdigest(local_file)
      perms = format("%o", File.stat(local_path).mode)[2, 4]
      stream_cmd = [
        sudo(config[:busser_bin]),
        "deserialize",
        "--destination=#{remote_path}",
        "--md5sum=#{md5}",
        "--perms=#{perms}"
      ].join(" ")

<<<<<<< HEAD
      [
        %{echo "Uploading #{remote_path} (mode=#{perms})"},
        %{echo "#{encoded_file}" | #{stream_cmd}}
      ].join("\n").concat("\n")
=======
      stream_file_cmd  = []
      stream_file_cmd << %{echo "Uploading #{remote_path} (mode=#{perms})"}
      stream_file_cmd << %{echo "#{Base64.encode64(local_file).gsub("\n", '')}" | #{sudo}#{stream_cmd}}

      stream_file_cmd.join('; ')
    end

    def sudo
      config[:sudo] ? "sudo -E " : ""
>>>>>>> 0d5e1480
    end

    # Conditionally prefixes a command with a sudo command.
    #
    # @param command [String] command to be prefixed
    # @return [String] the command, conditionaly prefixed with sudo
    # @api private
    def sudo(command)
      config[:sudo] ? "sudo -E #{command}" : command
    end

    # Returns a command string that sets appropriate environment variables for
    # busser commands.
    #
    # @return [String] command string
    # @api private
    def busser_setup_env
      [
        %{BUSSER_ROOT="#{config[:root_path]}"},
        %{GEM_HOME="#{config[:root_path]}/gems"},
        %{GEM_PATH="#{config[:root_path]}/gems"},
        %{GEM_CACHE="#{config[:root_path]}/gems/cache"},
        %{\nexport BUSSER_ROOT GEM_HOME GEM_PATH GEM_CACHE}
      ].join(" ")
    end

<<<<<<< HEAD
    # Returns arguments to a `gem install` command, suitable to install the
    # Busser gem.
    #
    # @return [String] arguments string
    # @api private
=======
    # Return a command string just like busser_setup_env but in PowerShell
    #
    # @author Salim Afiune <salim@afiunemaya.com.mx>
    def busser_setup_env_posh
      [
        %{$env:BUSSER_ROOT="#{config[:root_path]}";},
        %{$env:GEM_HOME="#{config[:root_path]}/gems";},
        %{$env:GEM_PATH="#{config[:root_path]}/gems";},
        %{$env:PATH="$env:PATH;$env:GEM_PATH/bin";},
        %{$env:GEM_CACHE="#{config[:root_path]}/gems/cache"}
      ].join(" ")
    end

>>>>>>> 0d5e1480
    def gem_install_args
      gem, version = config[:version].split("@")
      gem, version = "busser", gem if gem =~ /^\d+\.\d+\.\d+/

      args = gem
      args += " --version #{version}" if version
      args += " --no-rdoc --no-ri"
      args
    end
  end
end<|MERGE_RESOLUTION|>--- conflicted
+++ resolved
@@ -140,7 +140,6 @@
     # @return [String] a command string to transfer all suite test files, or
     #   nil if no work needs to be performed.
     def sync_cmd
-<<<<<<< HEAD
       return if local_suite_files.empty?
 
       cmd = <<-CMD.gsub(/^ {8}/, "")
@@ -154,18 +153,6 @@
       end
       helper_files.each do |f|
         cmd << stream_file(f, remote_file(f, "helpers")).concat("\n")
-=======
-      @sync_cmd ||= if local_suite_files.empty?
-        nil
-      else
-        sync_cmd  = []
-        sync_cmd << busser_setup_env
-        sync_cmd << "#{sudo}#{config[:busser_bin]} suite cleanup"
-        sync_cmd << "#{local_suite_files.map { |f| stream_file(f, remote_file(f, config[:suite_name])) }.join("; ")}"
-        sync_cmd << "#{helper_files.map { |f| stream_file(f, remote_file(f, "helpers")) }.join("; ")}"
-        # use Bourne (/bin/sh) as Bash does not exist on all Unix flavors
-        "sh -c '#{sync_cmd.join('; ')}'"
->>>>>>> 0d5e1480
       end
 
       Util.wrap_command(cmd)
@@ -329,22 +316,10 @@
         "--perms=#{perms}"
       ].join(" ")
 
-<<<<<<< HEAD
       [
         %{echo "Uploading #{remote_path} (mode=#{perms})"},
         %{echo "#{encoded_file}" | #{stream_cmd}}
       ].join("\n").concat("\n")
-=======
-      stream_file_cmd  = []
-      stream_file_cmd << %{echo "Uploading #{remote_path} (mode=#{perms})"}
-      stream_file_cmd << %{echo "#{Base64.encode64(local_file).gsub("\n", '')}" | #{sudo}#{stream_cmd}}
-
-      stream_file_cmd.join('; ')
-    end
-
-    def sudo
-      config[:sudo] ? "sudo -E " : ""
->>>>>>> 0d5e1480
     end
 
     # Conditionally prefixes a command with a sudo command.
@@ -371,13 +346,21 @@
       ].join(" ")
     end
 
-<<<<<<< HEAD
     # Returns arguments to a `gem install` command, suitable to install the
     # Busser gem.
     #
     # @return [String] arguments string
     # @api private
-=======
+    def gem_install_args
+      gem, version = config[:version].split("@")
+      gem, version = "busser", gem if gem =~ /^\d+\.\d+\.\d+/
+
+      args = gem
+      args += " --version #{version}" if version
+      args += " --no-rdoc --no-ri"
+      args
+    end
+
     # Return a command string just like busser_setup_env but in PowerShell
     #
     # @author Salim Afiune <salim@afiunemaya.com.mx>
@@ -390,16 +373,5 @@
         %{$env:GEM_CACHE="#{config[:root_path]}/gems/cache"}
       ].join(" ")
     end
-
->>>>>>> 0d5e1480
-    def gem_install_args
-      gem, version = config[:version].split("@")
-      gem, version = "busser", gem if gem =~ /^\d+\.\d+\.\d+/
-
-      args = gem
-      args += " --version #{version}" if version
-      args += " --no-rdoc --no-ri"
-      args
-    end
   end
 end