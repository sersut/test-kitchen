--- conflicted
+++ resolved
@@ -127,22 +127,11 @@
         "#{action} [INSTANCE|REGEXP|all]",
         short_desc
       )
-<<<<<<< HEAD
       method_option :concurrency,
         :aliases => "-c",
         :type => :numeric,
         :lazy_default => MAX_CONCURRENCY,
         :desc => <<-DESC.gsub(/^\s+/, "").gsub(/\n/, " ")
-=======
-      long_desc <<-DESC
-        The instance states are in order: destroy, create, converge, setup, verify, destroy.
-        Change one or more instances from the current state to the #{action} state. Actions for all
-        intermediate states will be executed. See http://kitchen.ci for further explanation.
-      DESC
-      method_option :concurrency, :aliases => "-c",
-        :type => :numeric, :lazy_default => MAX_CONCURRENCY,
-        :desc => <<-DESC.gsub(/^\s+/, '').gsub(/\n/, ' ')
->>>>>>> 0d5e1480
           Run a #{action} against all matching instances concurrently. Only N
           instances will run at the same time if a number is given.
         DESC
