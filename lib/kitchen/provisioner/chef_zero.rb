# -*- encoding: utf-8 -*-
#
# Author:: Fletcher Nichol (<fnichol@nichol.ca>)
#
# Copyright (C) 2013, Fletcher Nichol
#
# Licensed under the Apache License, Version 2.0 (the "License");
# you may not use this file except in compliance with the License.
# You may obtain a copy of the License at
#
#    http://www.apache.org/licenses/LICENSE-2.0
#
# Unless required by applicable law or agreed to in writing, software
# distributed under the License is distributed on an "AS IS" BASIS,
# WITHOUT WARRANTIES OR CONDITIONS OF ANY KIND, either express or implied.
# See the License for the specific language governing permissions and
# limitations under the License.

require "kitchen/provisioner/chef_base"

module Kitchen

  module Provisioner

    # Chef Zero provisioner.
    #
    # @author Fletcher Nichol <fnichol@nichol.ca>
    class ChefZero < ChefBase

      default_config :client_rb, {}
      default_config :ruby_bindir, "/opt/chef/embedded/bin"
      default_config :json_attributes, true
      default_config :chef_zero_port, 8889

      # (see Base#create_sandbox)
      def create_sandbox
        super
        prepare_chef_client_zero_rb
        prepare_validation_pem
        prepare_client_rb
      end

      # (see Base#prepare_command)
      def prepare_command(transport = Kitchen::Transport::Type::SSH)
        return if modern?

        if transport == Kitchen::Transport::Type::SSH
          ruby_bin = config[:ruby_bindir]
          # we are installing latest chef in order to get chef-zero and
          # Chef::ChefFS only. The version of Chef that gets run will be
          # the installed omnibus package. Yep, this is funky :)
          cmd = <<-PREPARE.gsub(/^ {10}/, "")
            #{chef_client_zero_env(:export)}
            if ! #{sudo("#{ruby_bin}/gem")} list chef-zero -i >/dev/null; then
              echo ">>>>>> Attempting to use chef-zero with old version of Chef"
              echo "-----> Installing chef zero dependencies"
              #{sudo("#{ruby_bin}/gem")} install chef --no-ri --no-rdoc --conservative
            fi
          PREPARE

          Util.wrap_command(cmd)
        elsif transport == Kitchen::Transport::Type::WinRM
          raise "prepare_command should be ported over to WinRM"
        else
          raise "Can not prepare install command due to unsupported transport #{transport}"
        end
      end

      # (see Base#run_command)
<<<<<<< HEAD
      def run_command(transport = Kitchen::Transport::Type::SSH)
        if transport == Kitchen::Transport::Type::SSH
          cmd = modern? ? "#{sudo("chef-client")} --local-mode" : shim_command
          args = [
            "--config #{config[:root_path]}/client.rb",
            "--log_level #{config[:log_level]}"
          ]
          if config[:json_attributes]
            args << "--json-attributes #{config[:root_path]}/dna.json"
          end
          if config[:log_file]
            args << "--logfile #{config[:log_file]}"
          end

          Util.wrap_command([cmd, *args].join(" "))
        elsif transport == Kitchen::Transport::Type::WinRM
          raise "run_command should be ported over to WinRM"
        else
          raise "Can not prepare install command due to unsupported transport #{transport}"
=======
      def run_command
        cmd = modern? ? "#{sudo("chef-client")} --local-mode" : shim_command
        args = [
          "--config #{config[:root_path]}/client.rb",
          "--log_level #{config[:log_level]}"
        ]
        if config[:chef_zero_port]
          args <<  "--chef-zero-port #{config[:chef_zero_port]}"
        end
        if config[:json_attributes]
          args << "--json-attributes #{config[:root_path]}/dna.json"
        end
        if config[:log_file]
          args << "--logfile #{config[:log_file]}"
>>>>>>> fb6d2ca7
        end
      end

      private

      # Returns the command that will run a backwards compatible shim script
      # that approximates local mode in a modern chef-client run.
      #
      # @return [String] the command string
      # @api private
      def shim_command
        [
          chef_client_zero_env,
          sudo("#{config[:ruby_bindir]}/ruby"),
          "#{config[:root_path]}/chef-client-zero.rb"
        ].join(" ")
      end

      # Writes a chef-client local-mode shim script to the sandbox directory
      # only if the desired version of Chef is old enough. The version of Chef
      # is determined using the `config[:require_chef_omnibus]` value.
      #
      # @api private
      def prepare_chef_client_zero_rb
        return if modern?

        info("Preparing chef-client-zero.rb")
        debug("Using a vendored chef-client-zero.rb")

        source = File.join(File.dirname(__FILE__),
          %w[.. .. .. support chef-client-zero.rb])
        FileUtils.cp(source, File.join(sandbox_path, "chef-client-zero.rb"))
      end

      # Writes a fake (but valid) validation.pem into the sandbox directory.
      #
      # @api private
      def prepare_validation_pem
        info("Preparing validation.pem")
        debug("Using a dummy validation.pem")

        source = File.join(File.dirname(__FILE__),
          %w[.. .. .. support dummy-validation.pem])
        FileUtils.cp(source, File.join(sandbox_path, "validation.pem"))
      end

      # Writes a client.rb configuration file to the sandbox directory.
      #
      # @api private
      def prepare_client_rb
        data = default_config_rb.merge(config[:client_rb])

        info("Preparing client.rb")
        debug("Creating client.rb from #{data.inspect}")

        File.open(File.join(sandbox_path, "client.rb"), "wb") do |file|
          file.write(format_config_file(data))
        end
      end

      # Generates a string of shell environment variables needed for the
      # chef-client-zero.rb shim script to properly function.
      #
      # @param extra [Symbol] whether or not the environment variables need to
      #   be exported, using the `:export` symbol (default: `nil`)
      # @return [String] a shell script string
      # @api private
      def chef_client_zero_env(extra = nil)
        args = [
          %{CHEF_REPO_PATH="#{config[:root_path]}"},
          %{GEM_HOME="#{config[:root_path]}/chef-client-zero-gems"},
          %{GEM_PATH="#{config[:root_path]}/chef-client-zero-gems"},
          %{GEM_CACHE="#{config[:root_path]}/chef-client-zero-gems/cache"}
        ]
        if extra == :export
          args << %{; export CHEF_REPO_PATH GEM_HOME GEM_PATH GEM_CACHE;}
        end
        args.join(" ")
      end

      # Determines whether or not local mode (a.k.a chef zero mode) is
      # supported in the version of Chef as determined by inspecting the
      # require_chef_omnibus config variable.
      #
      # The only way this method returns false is if require_chef_omnibus has
      # an explicit version set to less than 11.8.0, when chef zero mode was
      # introduced. Otherwise a modern Chef installation is assumed.
      #
      # @return [true,false] whether or not the desired version of Chef
      #   supports local mode
      # @api private
      def modern?
        version = config[:require_chef_omnibus]

        case version
        when nil, false, true, "latest"
          true
        else
          Gem::Version.new(version) >= Gem::Version.new("11.8.0") ? true : false
        end
      end
    end
  end
end<|MERGE_RESOLUTION|>--- conflicted
+++ resolved
@@ -67,7 +67,6 @@
       end
 
       # (see Base#run_command)
-<<<<<<< HEAD
       def run_command(transport = Kitchen::Transport::Type::SSH)
         if transport == Kitchen::Transport::Type::SSH
           cmd = modern? ? "#{sudo("chef-client")} --local-mode" : shim_command
@@ -87,22 +86,6 @@
           raise "run_command should be ported over to WinRM"
         else
           raise "Can not prepare install command due to unsupported transport #{transport}"
-=======
-      def run_command
-        cmd = modern? ? "#{sudo("chef-client")} --local-mode" : shim_command
-        args = [
-          "--config #{config[:root_path]}/client.rb",
-          "--log_level #{config[:log_level]}"
-        ]
-        if config[:chef_zero_port]
-          args <<  "--chef-zero-port #{config[:chef_zero_port]}"
-        end
-        if config[:json_attributes]
-          args << "--json-attributes #{config[:root_path]}/dna.json"
-        end
-        if config[:log_file]
-          args << "--logfile #{config[:log_file]}"
->>>>>>> fb6d2ca7
         end
       end
 
